require 'slop/option'
require 'slop/version'

class Slop
  include Enumerable

  class MissingArgumentError < RuntimeError; end
  class InvalidArgumentError < RuntimeError; end
  class InvalidOptionError < RuntimeError; end

  # Parses the items from a CLI format into a friendly object.
  #
  # @param [Array] items Items to parse into options.
  # @example Specifying three options to parse:
  #  opts = Slops.parse do
  #    on :v, :verbose, 'Enable verbose mode'
  #    on :n, :name,    'Your name'
  #    on :a, :age,     'Your age'
  #  end
  #  -------
  #  program.rb --verbose -n 'Emily' -a 25
  # @return [Slop] Returns an instance of Slop.
  def self.parse(items=ARGV, options={}, &block)
    initialize_and_parse(items, false, options, &block)
  end

  # Identical to {Slop.parse}, but removes parsed options from the original Array.
  #
  # @return [Slop] Returns an instance of Slop.
  def self.parse!(items=ARGV, options={}, &block)
    initialize_and_parse(items, true, options, &block)
  end

  # @return [Options]
  attr_reader :options

  attr_writer :banner
  attr_accessor :longest_flag

  # @param [Hash] options
  # @option options [Boolean] :help Automatically add the `help` option
  # @option options [Boolean] :strict Strict mode raises when a non listed
  #   option is found, false by default
  def initialize(options={}, &block)
    @options = Options.new
    @banner = nil
    @longest_flag = 0
    @strict = options[:strict]
    @invalid_options = []

    if block_given?
      block.arity == 1 ? yield(self) : instance_eval(&block)
    end

    if options[:help]
      on :h, :help, 'Print this help message', :tail => true do
        puts help
        exit
      end
    end
  end

  # Set or return banner text.
  #
  # @param [String] text Displayed banner text.
  # @example
  #   opts = Slop.parse do
  #     banner "Usage - ruby foo.rb [arguments]"
  #   end
  # @return [String] Returns current banner.
  def banner(text=nil)
    @banner = text if text
    @banner
  end

  # Parse a list of options, leaving the original Array unchanged.
  #
  # @param items
  def parse(items=ARGV, &block)
    parse_items items, &block
  end

  # Parse a list of options, removing parsed options from the original Array.
  #
  # @param items
  def parse!(items=ARGV, &block)
    parse_items items, true, &block
  end

  # Enumerable interface
  def each
    return enum_for(:each) unless block_given?
    @options.each { |option| yield option }
  end

  # Return the value of an option via the subscript operator.
  #
  # @param [Symbol] key Option symbol.
  # @example
  #   opts[:name] #=> "Emily"
  # @return [Object] Returns the value associated with that option.
  def [](key)
    option = @options[key]
    option.argument_value if option
  end

  # Specify an option with a short or long version, description and type.
  #
  # @param [*] args Option configuration.
  # @option args [Symbol, String] :short_flag Short option name.
  # @option args [Symbol, String] :long_flag Full option name.
  # @option args [String] :description Option description for use in Slop#help
  # @option args [Boolean] :argument Specifies whether a required option or not.
  # @option args [Hash] :options Optional option configurations.
  # @example
  #   opts = Slop.parse do
  #     on :n, :name, 'Your username', true # Required argument
  #     on :a, :age,  'Your age (optional)', :optional => true
  #     on :g, :gender, 'Your gender', :optional => false
  #     on :V, :verbose, 'Run in verbose mode', :default => true
  #     on :P, :people, 'Your friends', true, :as => Array
  #     on :h, :help, 'Print this help screen' do
  #       puts help
  #     end
  #   end
  # @return [Slop::Option]
  def option(*args, &block)
    options = args.pop if args.last.is_a?(Hash)
    options ||= {}

    short, long, desc, arg = clean_options(args)
    option = Option.new(self, short, long, desc, arg, options, &block)
    @options << option

    option
  end
  alias :opt :option
  alias :on :option

  # Returns the parsed list into a option/value hash.
  #
  # @example
  #   opts.to_hash #=> { 'name' => 'Emily' }
  #
  #   # symbols!
  #   opts.to_hash(true) #=> { :name => 'Emily' }
  # @return [Hash]
  def to_hash(symbols=nil)
    @options.to_hash(symbols)
  end
  alias :to_h :to_hash

  # Allows you to check whether an option was specified in the parsed list.
  #
  # @example
  #   #== ruby foo.rb -v
  #   opts.verbose? #=> true
  #   opts.name?    #=> false
  # @return [Boolean] Whether the desired option was specified.
  def method_missing(meth, *args, &block)
    super unless meth.to_s =~ /\?\z/
    !!self[meth.to_s.chomp '?']
  end

  # Returns the banner followed by available options listed on the next line.
  #
  # @example
  #  opts = Slop.parse do
  #    banner "Usage - ruby foo.rb [arguments]"
  #    on :v, :verbose, "Enable verbose mode"
  #  end
  #  puts opts
  # @return [String] Help text.
  def to_s
    banner = "#{@banner}\n" if @banner
    (banner || '') + options.to_help
  end
  alias :help :to_s

private

  def self.initialize_and_parse(items, delete, options, &block)
    if items.is_a?(Hash) && options.empty?
      options = items
      items = ARGV
    end

    slop = new(options, &block)
    delete ? slop.parse!(items) : slop.parse(items)
    slop
  end

  def parse_items(items, delete=false, &block)
    trash = []

    items.each do |item|
      item = item.to_s
      flag = item.sub(/^--?/, '')
      option = @options[flag]

      unless option
        case item
        when /\A-[^-]/
          flag, argument = flag.split('', 2)
          option = @options[flag]
        when /\A--([^=]+)=(.+)\z/
          option = @options[$1]
          argument = $2
<<<<<<< HEAD
        when /\A--no-(.+)\z/
          if option = @options[$1]
            option.force_argument_value false
            next
          end
=======
        when /--no-(.+)$/
          option.force_argument_value(false) if option = @options[$1]
>>>>>>> 72767009
        end
      end

      if option
        trash << item
        next if option.forced?
        option.argument_value = true

        if option.expects_argument? || option.accepts_optional_argument?
          argument ||= items.at(items.index(item) + 1)
          trash << argument

          if argument
            check_matching_argument(option, argument)
            option.argument_value = argument
            option.callback.call option.argument_value if option.callback
          else
            option.argument_value = nil
            check_optional_argument(option, flag)
          end
        elsif option.callback
          option.callback.call nil
        end
      else
        check_invalid_option(item, flag)
        block.call(item) if block_given? && !trash.include?(item)
      end
    end

    items.delete_if { |item| trash.include? item } if delete
    raise_if_invalid_options
    items
  end

  def check_matching_argument(option, argument)
    if option.match && !argument.match(option.match)
      raise InvalidArgumentError,
        "'#{argument}' does not match #{option.match.inspect}"
    end
  end

  def check_optional_argument(option, flag)
    if option.accepts_optional_argument?
      option.callback.call nil if option.callback
    else
      raise MissingArgumentError,
        "'#{flag}' expects an argument, none given"
    end
  end

  def check_invalid_option(item, flag)
    @invalid_options << flag if item[/\A--?/] && @strict
  end

  def clean_options(args)
    options = []

    short = args.first.to_s.sub(/\A--?/, '')
    if short.size == 1
      options.push short
      args.shift
    else
      options.push nil
    end

    long = args.first
    boolean = long.is_a?(TrueClass) || long.is_a?(FalseClass)
    if !boolean && long.to_s =~ /\A(--?)?[a-zA-Z0-9_-]+\z/
      options.push args.shift.to_s.sub(/\A--?/, '')
    else
      options.push nil
    end

    options.push args.first.respond_to?(:to_sym) ? args.shift : nil
    options.push args.shift ? true : false # force true/false

    options
  end

  def raise_if_invalid_options
    return if !@strict || @invalid_options.empty?
    message = "Unknown option"
    message << 's' if @invalid_options.size > 1
    message << ' -- ' << @invalid_options.map { |o| "'#{o}'" }.join(', ')
    raise InvalidOptionError, message
  end
end<|MERGE_RESOLUTION|>--- conflicted
+++ resolved
@@ -206,16 +206,8 @@
         when /\A--([^=]+)=(.+)\z/
           option = @options[$1]
           argument = $2
-<<<<<<< HEAD
         when /\A--no-(.+)\z/
-          if option = @options[$1]
-            option.force_argument_value false
-            next
-          end
-=======
-        when /--no-(.+)$/
           option.force_argument_value(false) if option = @options[$1]
->>>>>>> 72767009
         end
       end
 
