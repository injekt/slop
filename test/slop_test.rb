require 'helper'

class SlopTest < TestCase

  def build_option(*args)
    opt = Slop.new.send(:build_option, args)
    config = opt.config.reject { |k, v| v == Slop::Option::DEFAULT_OPTIONS[k] }
    [opt.short, opt.long, opt.description, config]
  end

  def temp_argv(items)
    old_argv = ARGV.clone
    ARGV.replace items
    yield
  ensure
    ARGV.replace old_argv
  end

  def temp_stderr
    $stderr = StringIO.new
    yield $stderr.string
  ensure
    $stderr = STDERR
  end

  test "includes Enumerable" do
    assert_includes Slop.included_modules, Enumerable
  end

  test "enumerates Slop::Option objects in #each" do
    Slop.new { on :f; on :b; }.each { |o| assert_kind_of Slop::Option, o }
  end

  test "build_option" do
    assert_equal ['f', nil, nil, {}], build_option(:f)
    assert_equal [nil, 'foo', nil, {}], build_option(:foo)
    assert_equal ['f', nil, 'Some description', {}], build_option(:f, 'Some description')
    assert_equal ['f', 'foo', nil, {}], build_option(:f, :foo)

    # with arguments
    assert_equal ['f', nil, nil, {:argument=>true}], build_option('f=')
    assert_equal [nil, 'foo', nil, {:argument=>true}], build_option('foo=')
    assert_equal [nil, 'foo', nil, {:optional_argument=>true}], build_option('foo=?')
  end

  test "parsing option=value" do
    slop = Slop.new { on :foo= }
    slop.parse %w' --foo=bar '
    assert_equal 'bar', slop[:foo]

    slop = Slop.new(:multiple_switches => false) { on :f=; on :b= }
    slop.parse %w' -fabc -bdef '
    assert_equal 'abc', slop[:f]
    assert_equal 'def', slop[:b]
  end

  test "fetch_option" do
    slop = Slop.new
    opt1 = slop.on :f, :foo
    opt2 = slop.on :bar

    assert_equal opt1, slop.fetch_option(:foo)
    assert_equal opt1, slop.fetch_option(:f)
    assert_equal opt2, slop.fetch_option(:bar)
    assert_equal opt2, slop.fetch_option('--bar')
    assert_nil slop.fetch_option(:baz)
  end

  test "default all options to take arguments" do
    slop = Slop.new(:arguments => true)
    opt1 = slop.on :foo
    opt2 = slop.on :bar, :argument => false

    assert opt1.expects_argument?
    refute opt2.expects_argument?
  end

  test "extract_option" do
    slop = Slop.new
    extract = proc { |flag| slop.send(:extract_option, flag) }
    slop.on :opt=

    assert_kind_of Array, extract['--foo']
    assert_equal 'bar', extract['--foo=bar'][1]
    assert_equal 'bar', extract['-f=bar'][1]
    assert_nil extract['--foo'][0]
    assert_kind_of Slop::Option, extract['--opt'][0]
    assert_equal false, extract['--no-opt'][1]
  end

  test "non-options yielded to parse()" do
    foo = nil
    slop = Slop.new
    slop.parse ['foo'] do |x| foo = x end
    assert_equal 'foo', foo
  end

  test "::parse returns a Slop object" do
    assert_kind_of Slop, Slop.parse([])
  end

  test "parse" do
    slop = Slop.new
    assert_equal ['foo'], slop.parse(%w'foo')
    assert_equal ['foo'], slop.parse!(%w'foo')
  end

  test "parse!" do
    slop = Slop.new { on :foo= }
    assert_equal [], slop.parse!(%w'--foo bar')
    slop = Slop.new {  on :baz }
    assert_equal ['etc'], slop.parse!(%w'--baz etc')
  end

  test "new() accepts a hash of configuration options" do
    slop = Slop.new(:foo => :bar)
    assert_equal :bar, slop.config[:foo]
  end

  test "defaulting to ARGV" do
    temp_argv(%w/--name lee/) do
      opts = Slop.parse { on :name= }
      assert_equal 'lee', opts[:name]
    end
  end

  test "automatically adding the help option" do
    slop = Slop.new :help => true
    refute_empty slop.options
    assert_equal 'Display this help message.', slop.options.first.description
  end

  test ":arguments and :optional_arguments config options" do
    slop = Slop.new(:arguments => true) { on :foo }
    assert slop.fetch_option(:foo).expects_argument?

    slop = Slop.new(:optional_arguments => true) { on :foo }
    assert slop.fetch_option(:foo).accepts_optional_argument?
  end

  test "yielding non-options when a block is passed to parse()" do
    items = []
    opts = Slop.new { on :name= }
    opts.parse(%w/--name lee a b c/) { |v| items << v }
    assert_equal ['a', 'b', 'c'], items
  end

  test "on empty callback" do
    opts = Slop.new
    foo = nil
    opts.add_callback(:empty) { foo = "bar" }
    opts.parse []
    assert_equal "bar", foo
  end

  test "on no_options callback" do
    opts = Slop.new
    foo = nil
    opts.add_callback(:no_options) { foo = "bar" }
    opts.parse %w( --foo --bar etc hello )
    assert_equal "bar", foo
  end

  test "to_hash()" do
    opts = Slop.new { on :foo=; on :bar; on :baz; on :zip }
    opts.parse(%w'--foo hello --no-bar --baz')
    assert_equal({ :foo => 'hello', :bar => false, :baz => true, :zip => nil }, opts.to_hash)
  end

  test "missing() returning all missing option keys" do
    opts = Slop.new { on :foo; on :bar }
    opts.parse %w'--foo'
    assert_equal ['bar'], opts.missing
  end

  test "autocreating options" do
    opts = Slop.new :autocreate => true
    opts.parse %w[ --foo bar --baz ]
    assert opts.fetch_option(:foo).expects_argument?
    assert opts.fetch_option(:foo).autocreated?
    assert_equal 'bar', opts.fetch_option(:foo).value
    refute opts.fetch_option(:baz).expects_argument?
    assert_equal nil, opts.fetch_option(:bar)

    opts = Slop.new :autocreate => true do
      on :f, :foo=
    end
    opts.parse %w[ --foo bar --baz stuff ]
    assert_equal 'bar', opts[:foo]
    assert_equal 'stuff', opts[:baz]
  end

  test "option terminator" do
    opts = Slop.new { on :foo= }
    items = %w' foo -- --foo bar '
    opts.parse! items
    assert_equal %w' foo --foo bar ', items
  end

  test "raising an InvalidArgumentError when the argument doesn't match" do
    opts = Slop.new { on :foo=, :match => /^[a-z]+$/ }
    assert_raises(Slop::InvalidArgumentError) { opts.parse %w' --foo b4r '}
  end

  test "raising a MissingArgumentError when the option expects an argument" do
    opts = Slop.new { on :foo= }
    assert_raises(Slop::MissingArgumentError) { opts.parse %w' --foo '}
  end

  test "raising a MissingOptionError when a required option is missing" do
    opts = Slop.new { on :foo, :required => true }
    assert_raises(Slop::MissingOptionError) { opts.parse %w'' }
  end

  test "raising InvalidOptionError when strict mode is enabled and an unknown option appears" do
    opts = Slop.new :strict => true
    assert_raises(Slop::InvalidOptionError) { opts.parse %w'--foo' }
    assert_raises(Slop::InvalidOptionError) { opts.parse %w'-fabc' }
  end

  test "multiple_switches is enabled by default" do
    opts = Slop.new { on :f; on :b }
    opts.parse %w[ -fb ]
    assert opts.present?(:f)
    assert opts.present?(:b)
  end

  test "multiple_switches disabled" do
    opts = Slop.new(:multiple_switches => false) { on :f= }
    opts.parse %w[ -fabc123 ]
    assert_equal 'abc123', opts[:f]
  end

  test "muiltiple_switches should not trash arguments" do
    opts = Slop.new{ on :f; on :b }
    args = opts.parse!(%w'-fb foo')
    assert_equal %w'foo', args
  end

  test "setting/getting the banner" do
    opts = Slop.new :banner => 'foo'
    assert_equal 'foo', opts.banner

    opts = Slop.new
    opts.banner 'foo'
    assert_equal 'foo', opts.banner

    opts = Slop.new
    opts.banner = 'foo'
    assert_equal 'foo', opts.banner
  end

  test "get/[] fetching an options argument value" do
    opts = Slop.new { on :foo=; on :bar; on :baz }
    opts.parse %w' --foo hello --bar '
    assert_equal 'hello', opts[:foo]
    assert_equal true, opts[:bar]
    assert_nil opts[:baz]
  end

  test "checking for an options presence" do
    opts = Slop.new { on :foo; on :bar }
    opts.parse %w' --foo '
    assert opts.present?(:foo)
    refute opts.present?(:bar)
  end

  test "ignoring case" do
    opts = Slop.new { on :foo }
    opts.parse %w' --FOO bar '
    assert_nil opts[:foo]

    opts = Slop.new(:ignore_case => true) { on :foo= }
    opts.parse %w' --FOO bar '
    assert_equal 'bar', opts[:foo]
  end

  test "supporting dash" do
    opts = Slop.new { on :foo_bar= }
    opts.parse %w' --foo-bar baz '
    assert_equal 'baz', opts[:foo_bar]
    assert opts.foo_bar?
  end

  test "supporting underscore" do
    opts = Slop.new { on :foo_bar= }
    opts.parse %w' --foo_bar baz '
    assert_equal 'baz', opts[:foo_bar]
    assert opts.foo_bar?
  end

  test "parsing an optspec and building options" do
    optspec = <<-SPEC
    ruby foo.rb [options]
    --
    v,verbose  enable verbose mode
    q,quiet   enable quiet mode
    n,name=    set your name
    p,pass=?   set your password
    SPEC
    opts = Slop.optspec(optspec.gsub(/^\s+/, ''))
    opts.parse %w[ --verbose --name Lee ]

    assert_equal 'Lee', opts[:name]
    assert opts.present?(:verbose)
    assert_equal 'enable quiet mode', opts.fetch_option(:quiet).description
    assert opts.fetch_option(:pass).accepts_optional_argument?
  end

  test "ensure negative integers are not processed as options" do
    items = %w(-1)
    Slop.parse!(items)
    assert_equal %w(-1), items
  end

  test "separators" do
    opts = Slop.new do
      on :foo
      separator "hello"
      separator "world"
      on :bar
    end
    assert_equal "        --foo      \nhello\nworld\n        --bar      ", opts.help

    opts = Slop.new do
      banner "foo"
      separator "bar"
    end
    assert_equal "foo\nbar\n", opts.help
  end

  test "printing help with :help => true" do
    temp_stderr do |string|
      opts = Slop.new(:help => true)
      opts.parse %w( --help )
      assert_equal "    -h, --help      Display this help message.\n", string
    end
  end

  test "fallback to substituting - for _ when using <option>?" do
    opts = Slop.new do
      on 'foo-bar'
    end
    opts.parse %w( --foo-bar )
    assert opts.foo_bar?
  end

  test "option=value syntax does NOT consume following argument" do
    opts = Slop.new { on :foo=; on 'bar=?' }
    args = %w' --foo=bar baz --bar=zing hello '
    opts.parse!(args)
    assert_equal %w' baz hello ', args
  end

  test "context and return value of constructor block" do
    peep = nil
    ret = Slop.new { peep = self }
    assert_same ret, peep
    assert !equal?(peep)

    peep = nil
    ret = Slop.new { |a| peep = self }
    assert !peep.equal?(ret)
    assert_same peep, self

    peep = nil
    ret = Slop.new { |a, b| peep = self }
    assert_same ret, peep
    assert !equal?(peep)

    peep = nil
    ret = Slop.new { |a, *rest| peep = self }
    assert_same ret, peep
    assert !equal?(peep)

    peep = nil
    ret = Slop.parse([]) { peep = self }
    assert_same ret, peep
    assert !equal?(peep)

    peep = nil
    ret = Slop.parse([]) { |a| peep = self }
    assert !peep.equal?(ret)
    assert_same peep, self

    peep = nil
    ret = Slop.parse([]) { |a, b| peep = self }
    assert_same ret, peep
    assert !equal?(peep)

    peep = nil
    ret = Slop.parse([]) { |a, *rest| peep = self }
    assert_same ret, peep
    assert !equal?(peep)
  end

  test "to_s do not break self" do
    slop = Slop.new do
      banner "foo"
    end

    assert_equal "foo", slop.banner
    slop.to_s
    assert_equal "foo", slop.banner
  end

  test "options with prefixed --no should not default to inverted behaviour unless intended" do
    opts = Slop.new { on :bar }
    opts.parse %w'--no-bar'
    assert_equal false, opts[:bar]

    opts = Slop.new { on 'no-bar' }
    opts.parse %w'--no-bar'
    assert_equal true, opts['no-bar']
  end

<<<<<<< HEAD
  test "method missing() is a private method" do
    assert Slop.new.private_methods.map(&:to_sym).include?(:method_missing)
=======
  test "respond_to?() arity checker is similar of other objects" do
    slop = Slop.new
    obj = Object.new

    assert_same obj.respond_to?(:__id__), slop.respond_to?(:__id__)
    assert_same obj.respond_to?(:__id__, false), slop.respond_to?(:__id__, false)
    assert_same obj.respond_to?(:__id__, true), slop.respond_to?(:__id__, true)

    exeption = begin
                  obj.respond_to? :__id__, false, :INVALID_ARGUMENT
                rescue Exception
                  $!
                end
    assert_raises exeption.class do
      slop.respond_to? :__id__, false, :INVALID_ARGUMENT
    end
>>>>>>> 47521267
  end

end<|MERGE_RESOLUTION|>--- conflicted
+++ resolved
@@ -414,10 +414,10 @@
     assert_equal true, opts['no-bar']
   end
 
-<<<<<<< HEAD
   test "method missing() is a private method" do
     assert Slop.new.private_methods.map(&:to_sym).include?(:method_missing)
-=======
+  end
+
   test "respond_to?() arity checker is similar of other objects" do
     slop = Slop.new
     obj = Object.new
@@ -434,7 +434,6 @@
     assert_raises exeption.class do
       slop.respond_to? :__id__, false, :INVALID_ARGUMENT
     end
->>>>>>> 47521267
   end
 
 end