--- conflicted
+++ resolved
@@ -3,17 +3,9 @@
 
 Slop is a simple option collector with an easy to remember syntax and friendly API.
 
-<<<<<<< HEAD
-**NOTE**: Slop is changing! You can view changes in the
-[fml branch](https://github.com/injekt/slop/tree/fml). These are the changes
-that will be building Slop up to 1.0. There **will** be backwards incompatible
-changes between master and the new branch. Until then this README will
-display instructions for version 0.3.0
-=======
 **NOTE** This branch refers to the prerelease 1.0.0.rc1 version, this version has
 incompatible changes from version 0.0.3 (the latest stable version). You **should**
 upgrade.
->>>>>>> d0e36cb2
 
 Installation
 ------------
